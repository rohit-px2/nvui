#ifndef NVUI_CURSOR_HPP
#define NVUI_CURSOR_HPP

#include <QElapsedTimer>
#include <QRect>
#include <QTimer>
#include <cstdint>
#include <span>
#include <msgpack.hpp>
#include "hlstate.hpp"
<<<<<<< HEAD
#include "grid.hpp"
#include "object.hpp"
=======
#include "scalers.hpp"
>>>>>>> 2eb1af9f

enum class CursorShape : std::uint8_t
{
  Block,
  Horizontal,
  Vertical
};

enum class CursorStatus : std::uint8_t
{
  Visible,
  Hidden,
  Busy
};

/// Stores the cursor's position, in terms of a grid.
struct CursorPos
{
  std::uint16_t grid_num;
  int grid_x;
  int grid_y;
  int row;
  int col;
};

/// Describes the graphical properties of the cursor:
/// The area it occupies (in terms of a single cell), as well as
/// its highlight attribute, as well as whether the cell it contains
/// needs to be redrawn (with hl_id). This is true for Block shape.
struct CursorRect
{
  QRectF rect {0, 0, 0, 0};
  int hl_id = 0;
  bool should_draw_text = false;
};

/// Describes the information contained within a single mode of the cursor.
struct ModeInfo
{
  CursorShape cursor_shape = CursorShape::Block;
  int cell_percentage = 0;
  int blinkwait = 0;
  int blinkon = 0;
  int blinkoff = 0;
  int attr_id = 0;
  int attr_id_lm = 0;
  std::string short_name;
  std::string name;
  // (mouse_shape)
};

class EditorArea;
/// The Cursor class stores the data for the Neovim cursor
class Cursor : public QObject
{
  Q_OBJECT
public:
  static scalers::time_scaler animation_scaler;
  Cursor();
  Cursor(EditorArea* editor_area);
  /**
   * Handles a 'mode_info_set' Neovim redraw event.
   */
  void mode_info_set(std::span<const Object> objs);
  /**
   * Handles a 'mode_change' Neovim redraw event.
   */
  void mode_change(std::span<const Object> objs);
  /**
   * Set the current position to pos, and refresh the cursor.
   */
  void go_to(CursorPos pos);
  /**
   * Get the rectangle the cursor occupies at the current moment.
   * This in pixels, and is calculated using the given font width and font height.
   * If 'dbl' is true, the width of the cursor is doubled for the 'block' and 'underline'
   * cursor shapes. The vertical cursor shape remains the same.
   */
  std::optional<CursorRect> rect(float font_width, float font_height, float scale = 1.0f) const noexcept;
  /**
   * Same as rect(), but based on the old cursor position and mode.
   */
  std::optional<CursorRect> old_rect(float font_width, float font_height) const noexcept;
  /**
   * Get the old position of the cursor (if it has an old position).
   */
  inline std::optional<CursorPos> old_pos() const noexcept
  {
    return prev_pos;
  }
  /**
   * Get the current position of the cursor (if it exists).
   */
  inline std::optional<CursorPos> pos() const noexcept
  {
    return cur_pos;
  }
  /**
   * Whether the cursor is hidden or not
   * If it's hidden, don't draw it
   */
  inline bool hidden() const noexcept
  {
    return status == CursorStatus::Hidden || busy();
  }
  /**
   * Hides the cursor, and disables all the timers so
   * that the cursor doesn't come back on again until
   * busy_stop
   */
  void busy_start();
  /**
   * Ends the Busy state, resetting the timers and
   * showing the cursor once again
   */
  void busy_stop();
  inline void set_caret_extend(float top = 0.f, float bottom = 0.f)
  {
    caret_extend_top = top;
    caret_extend_bottom = bottom;
  }
  inline void set_caret_extend_top(float top)
  {
    caret_extend_top = top;
  }
  inline void set_caret_extend_bottom(float bottom)
  {
    caret_extend_bottom = bottom;
  }
  int grid_num() const
  {
    if (!cur_pos) return -1;
    return cur_pos.value().grid_num;
  }
private:
  EditorArea* editor_area = nullptr;
  float caret_extend_top = 0.f;
  float caret_extend_bottom = 0.f;
  int cell_width;
  int cell_height;
  CursorStatus status = CursorStatus::Visible;
  QTimer blinkwait_timer;
  QTimer blinkon_timer;
  QTimer blinkoff_timer;
  int row = 0;
  int col = 0;
  std::optional<CursorPos> cur_pos;
  std::optional<CursorPos> prev_pos;
  std::vector<ModeInfo> mode_info;
  ModeInfo cur_mode;
  std::size_t cur_mode_idx;
  std::size_t old_mode_idx;
  float old_mode_scale = 1.0f;
  std::string cur_mode_name;
  float cursor_animation_time;
  // These x and y are in terms of text, not pixels
  float cur_x = 0.f;
  float cur_y = 0.f;
  float old_x = 0.f;
  float old_y = 0.f;
  float destination_x = 0.f;
  float destination_y = 0.f;
  QTimer cursor_animation_timer {};
  // Check the actual amount of time that passed between
  // each animation update
  QElapsedTimer elapsed_timer {};
signals:
  void cursor_visible();
  void cursor_hidden();
private:
  /**
   * Stop/restart the timers.
   * This should be activated after the mode
   * has changed.
   */
  void reset_timers() noexcept;
  /**
   * Shows the cursor and sets the 'blinkon' timer,
   * which will start the 'blinkoff' timer when it
   * times out.
   */
  void set_blinkon_timer(int ms) noexcept;
  /**
   * Hides the cursor and starts the blinkoff
   * timer, which will start the 'blinkon' timer
   * when it times out.
   */
  void set_blinkoff_timer(int ms) noexcept;
  /**
   * Hide the cursor and set the status to Hidden.
   */
  void hide() noexcept;
  /**
   * Show the cursor and set the status to Visible.
   */
  void show() noexcept;
  /**
   * Whether the cursor is busy or not.
   */
  inline bool busy() const noexcept
  {
    return status == CursorStatus::Busy;
  }
  bool use_animated_position() const;
};

#endif // NVUI_CURSOR_HPP<|MERGE_RESOLUTION|>--- conflicted
+++ resolved
@@ -8,12 +8,8 @@
 #include <span>
 #include <msgpack.hpp>
 #include "hlstate.hpp"
-<<<<<<< HEAD
-#include "grid.hpp"
 #include "object.hpp"
-=======
 #include "scalers.hpp"
->>>>>>> 2eb1af9f
 
 enum class CursorShape : std::uint8_t
 {
