--- conflicted
+++ resolved
@@ -650,82 +650,6 @@
   });
 }
 
-<<<<<<< HEAD
-void EditorArea::draw_grid(QPainter& painter, const GridBase& grid, const QRect& rect)
-{
-  QString buffer;
-  buffer.reserve(100);
-  // const int start_x = rect.x();
-  const int start_y = rect.y();
-  // const int end_x = rect.right();
-  const int end_y = rect.bottom();
-  const HLAttr& def_clrs = state->default_colors_get();
-  const float offset = get_offset(font, linespace);
-  const auto get_pos = [&](int x, int y, int num_chars) {
-    float left = x * font_width;
-    float top = y * font_height;
-    float bottom = top + font_height;
-    float right = left + (font_width * num_chars);
-    return std::make_tuple(QPointF(left, top), QPointF(right, bottom));
-  };
-  QFont cur_font = font;
-  const auto draw_buf = [&](QString& text, const HLAttr& attr, const HLAttr& def_clrs,
-      const QPointF& start, const QPointF& end, std::size_t font_idx) {
-    if (!text.isEmpty())
-    {
-      cur_font = fonts[font_idx].font();
-      draw_text_and_bg(painter, text, attr, def_clrs, start, end, offset, cur_font);
-      text.clear();
-    }
-  };
-  for(int y = start_y; y <= end_y && y < grid.rows; ++y)
-  {
-    QPointF start(grid.x * font_width, (grid.y + y) * font_height);
-    std::uint16_t prev_hl_id = UINT16_MAX;
-    std::size_t cur_font_idx = 0;
-    for(int x = 0; x < grid.cols; ++x)
-    {
-      const auto& gc = grid.area[y * grid.cols + x];
-      auto font_idx = font_for_ucs(gc.ucs);
-      if (font_idx != cur_font_idx && !(gc.text.isEmpty() || gc.text.at(0).isSpace()))
-      {
-        auto [top_left, bot_right] = get_pos(grid.x + x, grid.y + y, 1);
-        QPointF buf_end = {top_left.x(), top_left.y() + font_height};
-        draw_buf(buffer, state->attr_for_id(prev_hl_id), def_clrs, start, buf_end, cur_font_idx);
-        start = top_left;
-        cur_font_idx = font_idx;
-      }
-      if (gc.double_width)
-      {
-        auto [top_left, bot_right] = get_pos(grid.x + x, grid.y + y, 2);
-        QPointF buf_end = {top_left.x(), top_left.y() + font_height};
-        draw_buf(buffer, state->attr_for_id(prev_hl_id), def_clrs, start, buf_end, cur_font_idx);
-        buffer.append(gc.text);
-        draw_buf(buffer, state->attr_for_id(gc.hl_id), def_clrs, top_left, bot_right, cur_font_idx);
-        start = {bot_right.x(), bot_right.y() - font_height};
-        prev_hl_id = gc.hl_id;
-      }
-      else if (gc.hl_id == prev_hl_id)
-      {
-        buffer.append(gc.text);
-        continue;
-      }
-      else
-      {
-        auto [top_left, bot_right] = get_pos(grid.x + x, grid.y + y, 1);
-        draw_buf(buffer, state->attr_for_id(prev_hl_id), def_clrs, start, bot_right, cur_font_idx);
-        start = top_left;
-        buffer.append(gc.text);
-        prev_hl_id = gc.hl_id;
-      }
-    }
-    auto [top_left, bot_right] = get_pos(grid.x + (grid.cols - 1), grid.y + y, 1);
-    draw_buf(buffer, state->attr_for_id(prev_hl_id), def_clrs, start, bot_right, cur_font_idx);
-  }
-}
-
-=======
->>>>>>> 2eb1af9f
 void EditorArea::clear_grid(QPainter& painter, const GridBase& grid, const QRect& rect)
 {
   const HLAttr& def_clrs = state->default_colors_get();
