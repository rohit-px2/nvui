--- conflicted
+++ resolved
@@ -9,12 +9,9 @@
 #include <optional>
 #include <vector>
 #include <string>
+#include <type_traits>
 #include <QColor>
-<<<<<<< HEAD
 #include "object.hpp"
-=======
-#include <type_traits>
->>>>>>> 2eb1af9f
 
 using uint8 = std::uint8_t;
 using uint16 = std::uint16_t;
