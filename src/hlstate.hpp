--- conflicted
+++ resolved
@@ -88,15 +88,6 @@
   // right now so we won't do anything with this.
   std::vector<AttrState> state {};
   float opacity = 1;
-<<<<<<< HEAD
-  HLAttr();
-  HLAttr(int id);
-  HLAttr(const HLAttr& other) = default;
-  HLAttr(HLAttr&& other) = default;
-  HLAttr& operator=(const HLAttr&) = default;
-  HLAttr& operator=(HLAttr&&) = default;
-=======
->>>>>>> 33d9646f
   std::optional<Color> fg() const { return foreground; }
   std::optional<Color> bg() const { return background; }
   std::optional<Color> sp() const { return special; }
