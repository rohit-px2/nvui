--- conflicted
+++ resolved
@@ -182,32 +182,7 @@
   }
   std::ios_base::sync_with_stdio(false);
   QApplication app {argc, argv};
-<<<<<<< HEAD
   Window w {nvim_path, nvim_args, capabilities, width, height, custom_titlebar};
   w.show();
   return app.exec();
-=======
-  try
-  {
-    Nvim nvim {nvim_path, nvim_args};
-    Window w(nullptr, &nvim, width, height, custom_titlebar);
-    if (window_size) w.resize(window_size->first, window_size->second);
-    w.register_handlers();
-    w.show();
-    nvim.set_var("nvui", 1);
-    nvim.attach_ui(width, height, capabilities);
-    nvim.on_exit([&] {
-      QMetaObject::invokeMethod(&w, &QMainWindow::close, Qt::QueuedConnection);
-    });
-    return app.exec();
-  }
-  catch (const std::exception& e)
-  {
-    // The main purpose is to catch the exception where Neovim is not
-    // found in PATH
-    QMessageBox msg;
-    msg.setText("Error occurred: " % QLatin1String(e.what()) % ".");
-    msg.exec();
-  }
->>>>>>> 9435f945
 }