#include <QApplication>
#include <QFileInfo>
#include <QMetaObject>
#include <QMetaType>
#include <QMessageBox>
#include <QStyleFactory>
#include <QStringBuilder>
#include <charconv>
#include <string>
#include <string_view>
#include <vector>
#include <thread>
#include <ios>
#include <fstream>
#include <iostream>
#include "nvim.hpp"
#include "window.hpp"
#include <msgpack.hpp>
#include <fmt/format.h>
#include <boost/process/env.hpp>
#include <QProcess>
<<<<<<< HEAD
#include <QStandardPaths>

#ifdef Q_OS_MAC
#include "platform/macos/macos_utils.hpp"
#endif // Q_OS_MAC
=======
#include "config.hpp"
>>>>>>> 568e9cb1

using std::string;
using std::vector;

std::optional<std::string_view> get_arg(
  const std::vector<std::string>& args,
  const std::string_view prefix
)
{
  for(const auto& arg : args)
  {
    if (arg == "--") return {};
    if (arg.rfind(prefix, 0) == 0)
    {
      return std::string_view(arg).substr(prefix.size());
    }
  }
  return std::nullopt;
}

bool extract_arg_bool(
  const vector<string>& args, const std::string_view prefix,
  bool defaultval, bool notfound
)
{
  if (auto arg = get_arg(args, fmt::format("{}=", prefix)))
  {
    return arg.value() == "true" ? true : false;
  }
  if (auto arg = get_arg(args, prefix); arg && arg->empty())
  {
    return defaultval;
  }
  return notfound;
}

vector<string> neovim_args(const vector<string>& listofargs)
{
  vector<string> args;
  for(std::size_t i = 0; i < listofargs.size(); ++i)
  {
    const auto& arg = listofargs[i];
    if (arg == "--")
    {
      for(std::size_t j = i + 1; j < listofargs.size(); ++j)
      {
        args.push_back(listofargs[j]);
      }
      return args;
    }
    /// Add it to the list if it's a filename that actually exists.
    /// Doesn't work for anything that starts with "--"
    else if (std::ifstream f {arg}; f && !arg.starts_with("--"))
    {
      args.push_back(arg);
    }
  }
  return args;
}

vector<string> get_args(int argc, char** argv)
{
  return vector<string>(argv + 1, argv + argc);
}

void start_detached(int argc, char** argv)
{
  if (argc < 1)
  {
    fmt::print("No arguments given, could not start in detached mode\n");
    return;
  }
  QString prog_name = argv[0];
  QStringList args;
  for(int i = 1; i < argc; ++i)
  {
    QString arg = argv[i];
    /// Don't spawn processes infinitely
    if (arg != "--detached") args.append(arg);
  }
  QProcess p;
  p.setProgram(prog_name);
  p.setArguments(args);
  p.startDetached();
}

std::optional<std::pair<int, int>> parse_geometry(std::string_view geom)
{
  auto pos = geom.find('x');
  if (pos == std::string::npos) return std::nullopt;
  int width=0, height=0;
  auto data = geom.data();
  auto res = std::from_chars(data, data + pos, width);
  if (res.ec != std::errc()) return {};
  res = std::from_chars(data + pos + 1, data + geom.size(), height);
  if (res.ec != std::errc()) return {};
  return std::pair {width, height};
}

bool is_executable(std::string_view path)
{
  QFileInfo file_info {QString::fromStdString(std::string(path))};
  return file_info.exists() && file_info.isExecutable();
}

int main(int argc, char** argv)
{
  QCoreApplication::setApplicationName("nvui");
<<<<<<< HEAD
#ifdef USE_QPAINTER
  QCoreApplication::setAttribute(Qt::AA_EnableHighDpiScaling);
#endif
#ifdef Q_OS_MAC
  macos_utils::set_env_vars();
#endif
=======
  QApplication app {argc, argv};
  Config::init();
>>>>>>> 568e9cb1
  const auto args = get_args(argc, argv);
#ifdef Q_OS_LINUX
  // See issue #21
  auto env = boost::this_process::environment();
  if (env.find("FONTCONFIG_PATH") == env.end())
  {
    env.set("FONTCONFIG_PATH", "/etc/fonts");
  }
#endif
  int width = 100;
  int height = 50;
  bool custom_titlebar = false;
  // Arguments to pass to nvim
  vector<string> nvim_args {"--embed"};
  vector<string> cl_nvim_args = neovim_args(args);
  nvim_args.insert(nvim_args.end(), cl_nvim_args.begin(), cl_nvim_args.end());
  string nvim_path = "";
  std::unordered_map<std::string, bool> capabilities = {
    {"ext_tabline", false},
    {"ext_multigrid", Config::get("multigrid", false).toBool()},
    {"ext_cmdline", Config::get("cmdline", false).toBool()},
    {"ext_popupmenu", Config::get("popupmenu", false).toBool()},
    {"ext_linegrid", true},
    {"ext_hlstate", false},
  };
  auto should_detach = get_arg(args, "--detached");
  if (should_detach)
  {
    start_detached(argc, argv);
    return 0;
  }
  custom_titlebar = extract_arg_bool(args, "--titlebar", true, false);
  auto path_to_nvim = get_arg(args, "--nvim=");
  if (path_to_nvim && is_executable(*path_to_nvim))
  {
    nvim_path = std::string(*path_to_nvim);
  }
  auto geometry = get_arg(args, "--geometry=");
  bool geometry_set = false;
  if (geometry)
  {
    auto parsed = parse_geometry(*geometry);
    if (parsed)
    {
      geometry_set = true;
      std::tie(width, height) = *parsed;
    }
  }
  for(auto& [key, val] : capabilities)
  {
    bool preset = val;
    val = extract_arg_bool(args, fmt::format("--{}", key), true, preset);
  }
  std::optional<std::pair<int, int>> window_size;
  auto winsize = get_arg(args, "--size=");
  if (winsize)
  {
    window_size = parse_geometry(winsize.value());
  }
  std::ios_base::sync_with_stdio(false);
  try
  {
    Window w {nvim_path, nvim_args, capabilities, width, height, geometry_set, custom_titlebar};
    if (window_size) w.resize(window_size->first, window_size->second);
    w.show();
    Config::set("multigrid", capabilities["ext_multigrid"]);
    Config::set("popupmenu", capabilities["ext_popupmenu"]);
    Config::set("cmdline", capabilities["ext_cmdline"]);
    return app.exec();
  }
  catch(const std::exception& e)
  {
    QMessageBox::critical(
      nullptr, "NVUI Error",
      QString("nvui closed due to the following error: ") % e.what() % '.'
    );
  }
}<|MERGE_RESOLUTION|>--- conflicted
+++ resolved
@@ -19,15 +19,12 @@
 #include <fmt/format.h>
 #include <boost/process/env.hpp>
 #include <QProcess>
-<<<<<<< HEAD
 #include <QStandardPaths>
 
 #ifdef Q_OS_MAC
 #include "platform/macos/macos_utils.hpp"
 #endif // Q_OS_MAC
-=======
 #include "config.hpp"
->>>>>>> 568e9cb1
 
 using std::string;
 using std::vector;
@@ -136,17 +133,14 @@
 int main(int argc, char** argv)
 {
   QCoreApplication::setApplicationName("nvui");
-<<<<<<< HEAD
 #ifdef USE_QPAINTER
   QCoreApplication::setAttribute(Qt::AA_EnableHighDpiScaling);
 #endif
 #ifdef Q_OS_MAC
   macos_utils::set_env_vars();
 #endif
-=======
   QApplication app {argc, argv};
   Config::init();
->>>>>>> 568e9cb1
   const auto args = get_args(argc, argv);
 #ifdef Q_OS_LINUX
   // See issue #21
