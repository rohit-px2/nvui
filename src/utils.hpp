--- conflicted
+++ resolved
@@ -147,8 +147,6 @@
   while(v != val) {}
 }
 
-<<<<<<< HEAD
-
 // find or default for map containers
 template<typename Map, typename K, typename V>
 V find_or_default(const Map& m, const K& k, const V& v)
@@ -166,7 +164,7 @@
   if constexpr(idx != sizeof...(Types) - 1)
   {
     for_each_in_tuple<idx + 1>(t, std::forward<Func>(f));
-=======
+
 /// UCS2-aware string reversal
 inline void reverse_qstring(QString& s)
 {
@@ -189,7 +187,6 @@
       s[i] = s[len - i - 1];
       s[len - i - 1] = temp;
     }
->>>>>>> 2eb1af9f
   }
 }
 
