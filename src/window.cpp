#include "msgpack_overrides.hpp"
#include "window.hpp"
#include "utils.hpp"
#include <cassert>
#include <chrono>
#include <cstdio>
#include <iostream>
#include <QObject>
#include <QLabel>
#include <QHBoxLayout>
#include <QPushButton>
#include <QStyle>
#include <QApplication>
#include <QPainter>
#include <QPixmap>
#include <QScreen>
#include <QIcon>
#include <QWindow>
#include <QSizeGrip>
#include <sstream>
#include <thread>
#include "constants.hpp"
#include "object.hpp"
#include <QApplication>

#ifdef Q_OS_WIN
#include <windows.h>
#include <dwmapi.h>
#pragma comment(lib, "dwmapi.lib")
/// Add margin to a HWND window
static void add_margin(HWND hwnd, MARGINS margins)
{
  DwmExtendFrameIntoClientArea(hwnd, &margins);
}
/// Remove margins from a HWND window
static void remove_margin(HWND hwnd)
{
  MARGINS margins {0, 0, 0, 0};
  DwmExtendFrameIntoClientArea(hwnd, &margins);
}
/// Setup the frameless window for aero snap, etc.
static void windows_setup_frameless(HWND hwnd)
{
  add_margin(hwnd, {0, 0, 1, 0});
  SetWindowLong(
    hwnd,
    GWL_STYLE,
    WS_THICKFRAME | WS_MINIMIZEBOX
    | WS_MAXIMIZEBOX | WS_CLIPCHILDREN | WS_CAPTION
  );
}
#endif

using u32 = std::uint32_t;

/**
 * Automatically unpack ObjectArray into the desired parameters,
 * or exit if it doesn't match.
 */
template<typename... T, typename Func>
static std::function<void (const ObjectArray&)> paramify(Func f)
{
  return [f](const ObjectArray& arg_list) {
    std::tuple<T...> t;
    constexpr std::size_t types_len = sizeof...(T);
    if (arg_list.size() < types_len) return;
    bool valid = true;
    std::size_t idx = 0;
    for_each_in_tuple(t, [&](auto& p) {
      using val_type = std::remove_reference_t<decltype(p)>;
      std::optional<val_type> v = arg_list.at(idx).get_as<val_type>();
      if (!v) { valid = false; return; }
      p = *v;
      ++idx;
    });
    if (!valid) return;
    std::apply(f, t);
  };
}

Window::Window(QWidget* parent, Nvim* nv, int width, int height, bool custom_titlebar)
: QMainWindow(parent),
  semaphore(1),
  resizing(false),
  title_bar(std::make_unique<TitleBar>("nvui", this)),
  hl_state(),
  nvim(nv),
  editor_area(nullptr, &hl_state, nvim)
{
  assert(nv);
  assert(width > 0 && height > 0);
  setMouseTracking(true);
  QObject::connect(this, &Window::resize_done, &editor_area, &EditorArea::resized);
  prev_state = windowState();
  const auto font_dims = editor_area.font_dimensions();
  resize(width * std::get<0>(font_dims), height * std::get<1>(font_dims));
  emit resize_done(size());
  if (custom_titlebar)
  {
    setWindowFlags(windowFlags() | Qt::FramelessWindowHint);
#ifdef Q_OS_WIN
    windows_setup_frameless((HWND) winId());
#endif // Q_OS_WIN
  }
  else
  {
    title_bar->hide();
  }
  QObject::connect(title_bar.get(), &TitleBar::resize_move, this, &Window::resize_or_move);
  setWindowIcon(QIcon(constants::appicon()));
  // We'll do this later
  setCentralWidget(&editor_area);
  nvim->set_var("nvui_tb_separator", " • ");
  editor_area.setFocus();
  QObject::connect(this, &Window::default_colors_changed, [this] { update_titlebar_colors(); });
  QObject::connect(this, &Window::default_colors_changed, &editor_area, &EditorArea::default_colors_changed);
  QObject::connect(this, &Window::win_state_changed, title_bar.get(), &TitleBar::win_state_changed);
}

void Window::handle_redraw(Object redraw_args)
{
  auto* arr = redraw_args.array();
  assert(arr && arr->size() >= 3);
  auto* args = arr->at(2).array();
  assert(args);
  for(auto& o : *args)
  {
    auto* task = o.array();
    if (!task || task->size() == 0) continue;
    auto* task_qstr = task->at(0).string();
    if (!task_qstr) continue;
    auto task_name = task_qstr->toStdString();
    const auto func_it = handlers.find(task_name);
    if (func_it != handlers.end())
    {
      auto span = std::span {task->data() + 1, task->size() - 1};
      func_it->second(this, span);
    }
  }
}

<<<<<<< HEAD
void Window::handle_bufenter(Object bufe_args)
{
  auto* arr = bufe_args.array();
  if (!arr || arr->size() != 3) return;
  auto* args = arr->at(2).array();
  if (!args) return;
  auto file_name = args->at(0).string();
  if (!file_name) return;
  title_bar->set_right_text(std::move(*file_name));
}

void Window::dirchanged_titlebar(Object dir_args)
{
  auto* arr = dir_args.array();
  if (!arr || arr->size() != 3) return;
  auto* args = arr->at(2).array();
  if (!args) return;
  auto new_dir = args->at(0).string();
  if (!new_dir) return;
  title_bar->set_middle_text(std::move(*new_dir));
}

=======
>>>>>>> 33d9646f
void Window::set_handler(std::string method, obj_ref_cb handler)
{
  handlers[method] = handler;
}

void Window::register_handlers()
{
  // Set GUI handlers before we set the notification handler (since Nvim runs on a different thread,
  // it can be called any time)
  set_handler("hl_attr_define", [](Window* w,std::span<Object> objs) {
    for(auto& obj : objs) w->hl_state.define(obj);
  });
  set_handler("hl_group_set", [](Window* w, std::span<Object> objs) {
    for (auto& obj : objs) w->hl_state.group_set(obj);
  });
  set_handler("default_colors_set", [](Window* w, std::span<Object> objs) {
    if (objs.empty()) return;
    w->hl_state.default_colors_set(objs.back());
    const HLAttr& def_clrs = w->hl_state.default_colors_get();
    auto fg = def_clrs.fg()->qcolor();
    auto bg = def_clrs.bg()->qcolor();
    emit w->default_colors_changed(fg, bg);
  });
  set_handler("grid_line", [](Window* w, std::span<Object> objs) {
    w->editor_area.grid_line(objs);
  });
  set_handler("option_set", [](Window* w, std::span<Object> objs) {
    w->editor_area.option_set(objs);
  });
  set_handler("grid_resize", [](Window* w, std::span<Object> objs) {
    w->editor_area.grid_resize(objs);
  });
  set_handler("flush", [](Window* w, std::span<Object> objs) {
    Q_UNUSED(objs);
    w->editor_area.flush();
  });
  set_handler("win_pos", [](Window* w, std::span<Object> objs) {
    w->editor_area.win_pos(objs);
  });
  set_handler("grid_clear", [](Window* w, std::span<Object> objs) {
    w->editor_area.grid_clear(objs);
  });
  set_handler("grid_cursor_goto", [](Window* w, std::span<Object> objs) {
    w->editor_area.grid_cursor_goto(objs);
  });
  set_handler("grid_scroll", [](Window* w, std::span<Object> objs) {
    w->editor_area.grid_scroll(objs);
  });
  set_handler("mode_info_set", [](Window* w, std::span<Object> objs) {
    w->editor_area.mode_info_set(objs);
  });
  set_handler("mode_change", [](Window* w, std::span<Object> objs) {
    w->editor_area.mode_change(objs);
  });
  set_handler("popupmenu_show", [](Window* w, std::span<Object> objs) {
    w->editor_area.popupmenu_show(objs);
  });
  set_handler("popupmenu_hide", [](Window* w, std::span<Object> objs) {
    w->editor_area.popupmenu_hide(objs);
  });
  set_handler("popupmenu_select", [](Window* w, std::span<Object> objs) {
    w->editor_area.popupmenu_select(objs);
  });
  set_handler("busy_start", [](Window* w, std::span<Object> objs) {
    Q_UNUSED(objs);
    w->editor_area.busy_start();
  });
  set_handler("busy_stop", [](Window* w, std::span<Object> objs) {
    Q_UNUSED(objs);
    w->editor_area.busy_stop();
  });
  set_handler("cmdline_show", [](Window* w, std::span<Object> objs) {
    w->editor_area.cmdline_show(objs);
  });
  set_handler("cmdline_hide", [](Window* w, std::span<Object> objs) {
    w->editor_area.cmdline_hide(objs);
  });
  set_handler("cmdline_pos", [](Window* w, std::span<Object> objs) {
    w->editor_area.cmdline_cursor_pos(objs);
  });
  set_handler("cmdline_special_char", [](Window* w, std::span<Object> objs) {
    w->editor_area.cmdline_special_char(objs);
  });
  set_handler("cmdline_block_show", [](Window* w, std::span<Object> objs) {
    w->editor_area.cmdline_block_show(objs);
  });
  set_handler("cmdline_block_append", [](Window* w, std::span<Object> objs) {
    w->editor_area.cmdline_block_append(objs);
  });
  set_handler("cmdline_block_hide", [](Window* w, std::span<Object> objs) {
    w->editor_area.cmdline_block_hide(objs);
  });
  set_handler("mouse_on", [](Window* w, std::span<Object> objs) {
    Q_UNUSED(objs);
    w->editor_area.set_mouse_enabled(true);
  });
  set_handler("mouse_off", [](Window* w, std::span<Object> objs) {
    Q_UNUSED(objs);
    w->editor_area.set_mouse_enabled(false);
  });
  set_handler("win_hide", [](Window* w, std::span<Object> objs) {
    w->editor_area.win_hide(objs);
  });
  set_handler("win_float_pos", [](Window* w, std::span<Object> objs) {
    w->editor_area.win_float_pos(objs);
  });
  set_handler("win_close", [](Window* w, std::span<Object> objs) {
    w->editor_area.win_close(objs);
  });
  set_handler("grid_destroy", [](Window* w, std::span<Object> objs) {
    w->editor_area.grid_destroy(objs);
  });
  set_handler("msg_set_pos", [](Window* w, std::span<Object> objs) {
    w->editor_area.msg_set_pos(objs);
  });
  set_handler("win_viewport", [](Window* w, std::span<Object> objs) {
    w->editor_area.win_viewport(objs);
  });
  // The lambda will get invoked on the Nvim::read_output thread, we use
  // invokeMethod to then handle the data on our Qt thread.
  assert(nvim);
  nvim->set_notification_handler("redraw", [this](Object obj) {
    QMetaObject::invokeMethod(
      this, [this, o = std::move(obj)] {
        handle_redraw(std::move(o));
      }
    );
<<<<<<< HEAD
  });
  nvim->set_notification_handler("NVUI_BUFENTER", [this](Object obj) {
    QMetaObject::invokeMethod(
      this, [this, o = std::move(obj)] {
        handle_bufenter(std::move(o));
      }
    );
  });
  nvim->set_notification_handler("NVUI_DIRCHANGED", [this](Object obj) {
    QMetaObject::invokeMethod(
      this, [this, o = std::move(obj)] {
        dirchanged_titlebar(std::move(o));
      }
    );
  });
  using notification = const ObjectArray&;
=======
  }));
  using notification = const object_array&;
>>>>>>> 33d9646f
  listen_for_notification("NVUI_WINOPACITY", paramify<float>([this](double opacity) {
    if (opacity <= 0.0 || opacity > 1.0) return;
    setWindowOpacity(opacity);
  }));
  listen_for_notification("NVUI_TOGGLE_FRAMELESS", [this](notification params) {
    Q_UNUSED(params);
    if (is_frameless()) disable_frameless_window();
    else enable_frameless_window();
  });
  listen_for_notification("NVUI_CHARSPACE", paramify<float>([this](float space) {
    editor_area.set_charspace(space);
  }));
  listen_for_notification("NVUI_CARET_EXTEND", paramify<float, float>([this](float top, float bot) {
    editor_area.set_caret_top(top);
    editor_area.set_caret_bottom(bot);
  }));
  listen_for_notification("NVUI_CARET_EXTEND_TOP", paramify<float>([this](float caret_top) {
    editor_area.set_caret_top(caret_top);
  }));
  listen_for_notification("NVUI_CARET_EXTEND_BOTTOM", paramify<float>([this](float bot) {
    editor_area.set_caret_bottom(bot);
  }));
  listen_for_notification("NVUI_PUM_MAX_ITEMS", paramify<std::size_t>([this](std::size_t max_items) {
    editor_area.popupmenu_set_max_items(max_items);
  }));
  listen_for_notification("NVUI_PUM_MAX_CHARS", paramify<std::size_t>([this](std::size_t max_chars) {
    editor_area.popupmenu_set_max_chars(max_chars);
  }));
  listen_for_notification("NVUI_PUM_BORDER_WIDTH", paramify<std::size_t>([this](std::size_t b_width) {
    editor_area.popupmenu_set_border_width(b_width);
  }));
  listen_for_notification("NVUI_PUM_BORDER_COLOR", paramify<QString>([this](QString potential_clr) {
    if (!QColor::isValidColor(potential_clr)) return;
    QColor new_pum_border_color {potential_clr};
    editor_area.popupmenu_set_border_color(new_pum_border_color);
  }));
  listen_for_notification("NVUI_PUM_ICONS_TOGGLE", [this](notification params) {
    Q_UNUSED(params);
    editor_area.popupmenu_icons_toggle();
  });
  listen_for_notification("NVUI_PUM_ICON_OFFSET", paramify<int>([this](int offset) {
    editor_area.popupmenu_set_icon_size_offset(offset);
  }));
  listen_for_notification("NVUI_PUM_ICON_SPACING", paramify<float>([this](float spacing) {
    editor_area.popupmenu_set_icon_spacing(spacing);
  }));
  // :call rpcnotify(1, 'NVUI_PUM_ICON_FG', '(iname)', '(background color)')
  listen_for_notification("NVUI_PUM_ICON_BG",
    paramify<QString, QString>([this](QString icon_name, QString color_str) {
    if (!QColor::isValidColor(color_str)) return;
    editor_area.popupmenu_set_icon_bg(std::move(icon_name), {color_str});
  }));
  // :call rpcnotify(1, 'NVUI_PUM_ICON_FG', '(iname)', '(foreground color)')
  listen_for_notification("NVUI_PUM_ICON_FG",
    paramify<QString, QString>([this](QString icon_name, QString color_str) {
      if (!QColor::isValidColor(color_str)) return;
      editor_area.popupmenu_set_icon_fg(std::move(icon_name), {color_str});
  }));
  listen_for_notification("NVUI_PUM_ICON_COLORS",
    paramify<QString, QString, QString>([this](QString icon_name, QString fg_str, QString bg_str) {
      if (!QColor::isValidColor(fg_str) || !QColor::isValidColor(bg_str)) return;
      QColor fg {fg_str}, bg {bg_str};
      editor_area.popupmenu_set_icon_colors(icon_name, std::move(fg), std::move(bg));
  }));
  listen_for_notification("NVUI_PUM_DEFAULT_ICON_FG", paramify<QString>([this](QString fg_str) {
    if (!QColor::isValidColor(fg_str)) return;
    editor_area.popupmenu_set_default_icon_fg({fg_str});
  }));
  listen_for_notification("NVUI_PUM_DEFAULT_ICON_BG", paramify<QString>([this](QString bg_str) {
    if (!QColor::isValidColor(bg_str)) return;
    editor_area.popupmenu_set_default_icon_bg({bg_str});
  }));
  listen_for_notification("NVUI_PUM_ICONS_RIGHT", paramify<bool>([this](bool icons_on_right) {
    editor_area.popupmenu_set_icons_right(icons_on_right);
  }));
  listen_for_notification("NVUI_CMD_FONT_SIZE", paramify<float>([this](float size) {
    if (size <= 0.f) return;
    editor_area.cmdline_set_font_size(size);
  }));
  listen_for_notification("NVUI_CMD_BIG_SCALE", paramify<float>([this](float scale) {
    if (scale <= 0.f) return;
    editor_area.cmdline_set_font_scale_ratio(scale);
  }));
  listen_for_notification("NVUI_CMD_FONT_FAMILY", paramify<QString>([this](QString family) {
    editor_area.cmdline_set_font_family(family);
  }));
  listen_for_notification("NVUI_CMD_BG", paramify<QString>([this](QString bg_str) {
    if (!QColor::isValidColor(bg_str)) return;
    QColor bg {bg_str};
    editor_area.cmdline_set_bg(bg);
  }));
  listen_for_notification("NVUI_CMD_FG", paramify<QString>([this](QString fg_str) {
    if (!QColor::isValidColor(fg_str)) return;
    QColor fg {fg_str};
    editor_area.cmdline_set_fg(fg);
  }));
  listen_for_notification("NVUI_CMD_BORDER_WIDTH", paramify<int>([this](int width) {
    if (width < 0.f) return;
    editor_area.cmdline_set_border_width(width);
  }));
  listen_for_notification("NVUI_CMD_BORDER_COLOR", paramify<QString>([this](QString color_str) {
    if (!QColor::isValidColor(color_str)) return;
    QString color {color_str};
    editor_area.cmdline_set_border_color(color);
  }));
  listen_for_notification("NVUI_CMD_SET_LEFT", paramify<float>([this](float new_x) {
    if (new_x < 0.f || new_x > 1.f) return;
    editor_area.cmdline_set_x(new_x);
  }));
  listen_for_notification("NVUI_CMD_YPOS", paramify<float>([this](float new_y) {
    if (new_y < 0.f || new_y > 1.f) return;
    editor_area.cmdline_set_y(new_y);
  }));
  listen_for_notification("NVUI_CMD_WIDTH", paramify<float>([this](float new_width) {
    if (new_width < 0.f || new_width > 1.f) return;
    editor_area.cmdline_set_width(new_width);
  }));
  listen_for_notification("NVUI_CMD_HEIGHT", paramify<float>([this](float new_height) {
    if (new_height < 0.f || new_height > 1.f) return;
    editor_area.cmdline_set_height(new_height);
  }));
  listen_for_notification("NVUI_CMD_SET_CENTER_X", paramify<float>([this](float center_x) {
    if (center_x < 0.f || center_x > 1.f) return;
    editor_area.cmdline_set_center_x(center_x);
  }));
  listen_for_notification("NVUI_CMD_SET_CENTER_Y", paramify<float>([this](float center_y) {
    if (center_y < 0.f || center_y > 1.f) return;
    editor_area.cmdline_set_center_y(center_y);
  }));
  listen_for_notification("NVUI_CMD_PADDING", paramify<int>([this](int padding) {
    editor_area.cmdline_set_padding(padding);
  }));
  listen_for_notification("NVUI_FULLSCREEN", paramify<bool>([this](bool b) {
    set_fullscreen(b);
  }));
  listen_for_notification("NVUI_TOGGLE_FULLSCREEN", [this](auto) {
    if (isFullScreen()) set_fullscreen(false);
    else set_fullscreen(true);
  });
  listen_for_notification("NVUI_TITLEBAR_FONT_FAMILY", paramify<QString>([this](QString family) {
    title_bar->set_font_family(family);
    emit resize_done(size());
  }));
  listen_for_notification("NVUI_TITLEBAR_FONT_SIZE", paramify<double>([&](double sz) {
    auto prev = prev_state;
    auto state = windowState();
    title_bar->set_font_size(sz);
    // Editor area doesn't resize properly to fit unless you resize the window
    // with a different size
    resize(width() + 1, height() + 1);
    resize(width() - 1, height() - 1);
    setWindowState(state);
    // prev_state gets overriden, so we set it back to what it was before
    prev_state = prev;
  }));
  listen_for_notification("NVUI_TITLEBAR_COLORS",
    paramify<QString, QString>([this](QString fg, QString bg) {
      QColor fgc = fg, bgc = bg;
      if (!fgc.isValid() || !bgc.isValid()) return;
      titlebar_colors = {fgc, bgc};
      update_titlebar_colors();
  }));
  listen_for_notification("NVUI_TITLEBAR_UNSET_COLORS", [this](auto) {
    titlebar_colors.first.reset();
    titlebar_colors.second.reset();
    update_titlebar_colors();
  });
  listen_for_notification("NVUI_TITLEBAR_FG", paramify<QString>([this](QString fgs) {
    QColor fg = fgs;
    if (!fg.isValid()) return;
    titlebar_colors.first = fg;
    update_titlebar_colors();
  }));
  listen_for_notification("NVUI_TITLEBAR_BG", paramify<QString>([this](QString bgs) {
    QColor bg = bgs;
    if (!bg.isValid()) return;
    titlebar_colors.second = bg;
    update_titlebar_colors();
  }));
  listen_for_notification("NVUI_ANIMATION_FRAMETIME", paramify<int>([this](int ms) {
    editor_area.set_animation_frametime(ms);
  }));
  listen_for_notification("NVUI_ANIMATIONS_ENABLED", paramify<bool>([this](bool enabled) {
    editor_area.set_animations_enabled(enabled);
  }));
  listen_for_notification("NVUI_MOVE_ANIMATION_DURATION", paramify<float>([this](float s) {
    editor_area.set_move_animation_duration(s);
  }));
  listen_for_notification("NVUI_SCROLL_ANIMATION_DURATION", paramify<float>([this](float dur) {
    editor_area.set_scroll_animation_duration(dur);
  }));
  listen_for_notification("NVUI_SNAPSHOT_LIMIT", paramify<u32>([this](u32 limit) {
    editor_area.set_snapshot_count(limit);
  }));
  listen_for_notification("NVUI_SCROLL_FRAMETIME", paramify<int>([this](int ms) {
    editor_area.set_scroll_frametime(ms);
  }));
  listen_for_notification("NVUI_SCROLL_SCALER",
      paramify<std::string>([this](std::string s) {
        editor_area.set_scroll_scaler(s);
    }
  ));
  listen_for_notification("NVUI_MOVE_SCALER",
      paramify<QString>([this](QString s) {
        editor_area.set_move_scaler(s.toStdString());
  }));
  listen_for_notification("NVUI_PUM_INFO_COLS",
    paramify<int>([this](int cols) {
      editor_area.popupmenu_info_set_columns(cols);
  }));
  listen_for_notification("NVUI_FRAMELESS", paramify<bool>([this](bool b) {
    if (b) enable_frameless_window();
    else disable_frameless_window();
  }));
  listen_for_notification("NVUI_CURSOR_SCALER",
    paramify<std::string>([this](std::string scaler) {
      editor_area.set_cursor_scaler(scaler);
  }));
  listen_for_notification("NVUI_CURSOR_ANIMATION_DURATION",
    paramify<float>([this](float s) {
      editor_area.set_cursor_animation_duration(s);
  }));
  listen_for_notification("NVUI_CURSOR_FRAMETIME",
    paramify<int>([this](int ms) {
      editor_area.set_cursor_frametime(ms);
  }));
  listen_for_notification("NVUI_CURSOR_HIDE_TYPE",
    paramify<bool>([this](bool hide) {
      editor_area.set_cursor_hidden_while_typing(hide);
      editor_area.unsetCursor(); // Reset state.
  }));
  listen_for_notification("NVUI_TB_TITLE",
    paramify<QString>([this](QString text) {
      title_bar->set_title_text(text);
  }));
  listen_for_notification("NVUI_IME_SET",
    paramify<bool>([this](bool enable) {
      editor_area.setAttribute(Qt::WA_InputMethodEnabled, enable);
  }));
  listen_for_notification("NVUI_IME_TOGGLE", [&](const auto&) {
    constexpr auto attr = Qt::WA_InputMethodEnabled;
    if (editor_area.testAttribute(attr))
    {
      editor_area.setAttribute(attr, false);
    }
    else editor_area.setAttribute(attr, true);
  });
  /// Add request handlers
  handle_request<std::vector<std::string>, std::string>(
    "NVUI_POPUPMENU_ICON_NAMES", [&](const ObjectArray& arr) {
      Q_UNUSED(arr);
      return std::tuple {editor_area.popupmenu_icon_list(), std::nullopt}; 
    }
  );
  handle_request<std::vector<std::string>, std::string>(
    "NVUI_SCALER_NAMES", [&](const ObjectArray& arr) {
      Q_UNUSED(arr);
      std::vector<std::string> scaler_names;
      scaler_names.reserve(scalers::scalers().size());
      for(auto& sc : scalers::scalers()) scaler_names.push_back(sc.first);
      return std::tuple {scaler_names, std::nullopt};
    }
  );
  auto script_dir = constants::script_dir().toStdString();
  nvim->command(fmt::format("set rtp+={}", script_dir));
  nvim->command("runtime! plugin/nvui.vim");
  // helptags doesn't automatically update when the documentation has changed
  nvim->command(fmt::format("helptags {}", script_dir + "/doc"));
}

enum ResizeType
{
  NoResize = Qt::ArrowCursor,
  Horizontal = Qt::SizeHorCursor,
  Vertical = Qt::SizeVerCursor,
  NorthEast = Qt::SizeBDiagCursor,
  SouthWest = Qt::SizeFDiagCursor
};

static ResizeType should_resize(
  const QRect& win_rect,
  const int tolerance,
  const QMouseEvent* event
)
{
  const QRect inner_rect = QRect(
    win_rect.x() + tolerance, win_rect.y() + tolerance,
    win_rect.width() - 2 * tolerance, win_rect.height() - 2 * tolerance
  );
  const auto& pos = event->pos();
  //std::cout << "\nx: " << pos.x() << ", y: " << pos.y() << '\n';
  if (inner_rect.contains(pos))
  {
    return ResizeType::NoResize;
  }
  const int width = win_rect.width();
  const int height = win_rect.height();
  const int mouse_x = pos.x();
  const int mouse_y = pos.y();
  if (mouse_x > tolerance && mouse_x < (width - tolerance))
  {
    return ResizeType::Vertical;
  }
  else if (mouse_y > tolerance && mouse_y < (height - tolerance))
  {
    return ResizeType::Horizontal;
  }
  // Top left
  else if ((mouse_x <= tolerance && mouse_y <= tolerance))
  {
    return ResizeType::SouthWest;
  }
  // Bot right
  else if (mouse_x >= (width - tolerance)
      && mouse_y >= (height - tolerance))
  {
    return ResizeType::SouthWest;
  }
  // Bot left
  else if (mouse_x <= tolerance && mouse_y >= (height - tolerance))
  {
    return ResizeType::NorthEast;
  }
  // Should only activate for top right
  else
  {
    return ResizeType::NorthEast;
  }
}

void Window::resize_or_move(const QPointF& p)
{
  Qt::Edges edges;
  if (p.x() > width() - tolerance)
  {
    edges |= Qt::RightEdge;
  }
  if (p.x() < tolerance)
  {
    edges |= Qt::LeftEdge;
  }
  if (p.y() < tolerance)
  {
    edges |= Qt::TopEdge;
  }
  if (p.y() > height() - tolerance)
  {
    edges |= Qt::BottomEdge;
  }
  QWindow* handle = windowHandle();
  if (edges != 0 && !isMaximized())
  {
    if (handle->startSystemResize(edges)) {
    }
    else
    {
      std::cout << "Resize didn't work\n";
    }
  }
  else
  {
    if (handle->startSystemMove()) {
    }
    else
    {
      std::cout << "Move didn't work\n";
    }
  }
  title_bar->update_maxicon();
}

void Window::mousePressEvent(QMouseEvent* event)
{
  if (is_frameless())
  {
    resize_or_move(event->localPos());
  }
  else
  {
    QMainWindow::mousePressEvent(event);
  }
}

void Window::mouseReleaseEvent(QMouseEvent* event)
{
  Q_UNUSED(event) // at least, for now
}

void Window::mouseMoveEvent(QMouseEvent* event)
{
  if (isMaximized())
  {
    // No resizing
    return;
  }
  if (is_frameless())
  {
    const ResizeType type = should_resize(rect(), tolerance, event);
    setCursor(Qt::CursorShape(type));
  }
  else
  {
    setCursor(Qt::ArrowCursor);
    QMainWindow::mouseMoveEvent(event);
  }
}

void Window::resizeEvent(QResizeEvent* event)
{
  emit resize_done(size());
  title_bar->update_maxicon();
  QMainWindow::resizeEvent(event);
}

void Window::moveEvent(QMoveEvent* event)
{
#ifdef Q_OS_WIN
  static QScreen* cur_screen = nullptr;
  if (!is_frameless()) return;
  if (!cur_screen) cur_screen = screen();
  else if (cur_screen != screen())
  {
    cur_screen = screen();
    SetWindowPos((HWND) winId(), nullptr, 0, 0, 0, 0,
                   SWP_NOMOVE | SWP_NOSIZE | SWP_NOZORDER |
                   SWP_NOOWNERZORDER | SWP_FRAMECHANGED | SWP_NOACTIVATE);
    return;
  }
#endif
  title_bar->update_maxicon();
  QMainWindow::moveEvent(event);
}

void Window::listen_for_notification(
  std::string method,
  std::function<void (const ObjectArray&)> cb
)
{
  // Blocking std::function wrapper around an std::function
  // that sends a message to the main thread to call the std::function
  // that calls the callback std::function.
  nvim->set_notification_handler(
    std::move(method),
    [this, cb = std::move(cb)](Object obj) {
      QMetaObject::invokeMethod(
        this,
        [o = std::move(obj), cb = std::move(cb)]() {
          auto* arr = o.array();
          if (!arr || arr->size() < 3) return;
          auto* params = arr->at(2).array();
          if (!params) return;
          cb(std::move(*params));
        },
        Qt::QueuedConnection
      );
    }
  );
}

template<typename Res, typename Err>
void Window::handle_request(
  std::string req_name,
  handler_func<Res, Err> handler
)
{
  nvim->set_request_handler(
    std::move(req_name),
    [this, cb = std::move(handler)](Object obj) {
      QMetaObject::invokeMethod(
        this,
        [this, o = std::move(obj), f = std::move(cb)] {
          auto* arr = o.array();
          if (!arr || arr->size() < 4) return;
          auto msgid = arr->at(1).u64();
          auto params = arr->at(3).array();
          if (!msgid || !params) return;
          std::optional<Res> res;
          std::optional<Err> err;
<<<<<<< HEAD
          std::tie(res, err) = f(*params);
          nvim->send_response(*msgid, res, err);
=======
          std::tie(res, err) = f(params_obj.via.array);
          if (res)
          {
            nvim->send_response(msgid, *res, msgpack::object());
          }
          else
          {
            nvim->send_response(msgid, msgpack::object(), *err);
          }
>>>>>>> 33d9646f
        },
        Qt::QueuedConnection
      );
    }
  );
}

void Window::disable_frameless_window()
{
  auto flags = windowFlags();
  if (!(flags & Qt::FramelessWindowHint)) /* Already disabled */ return;
  if (title_bar) title_bar->hide();
  flags &= ~Qt::FramelessWindowHint;
#ifdef Q_OS_WIN
  remove_margin((HWND) winId());
#endif
  setWindowFlags(flags);
  showNormal();
  emit resize_done(size());
}

void Window::enable_frameless_window()
{
  auto flags = windowFlags();
  if (flags & Qt::FramelessWindowHint) /* Already enabled */ return;
  if (title_bar) title_bar->show();
  flags |= Qt::FramelessWindowHint;
  setWindowFlags(flags);
#ifdef Q_OS_WIN
  windows_setup_frameless((HWND) winId());
#endif
  // Kick the window out of any maximized/fullscreen state.
  showNormal();
  emit resize_done(size());
}

void Window::set_fullscreen(bool enable_fullscreen)
{
  if (isFullScreen() == enable_fullscreen) return;
  if (enable_fullscreen) fullscreen();
  else
  {
    un_fullscreen();
  }
}

void Window::changeEvent(QEvent* event)
{
  if (event->type() == QEvent::WindowStateChange)
  {
    emit win_state_changed(windowState());
    auto ev = static_cast<QWindowStateChangeEvent*>(event);
    prev_state = ev->oldState();
  }
#ifdef Q_OS_WIN
    if ((windowState() & Qt::WindowMaximized) && is_frameless())
    {
      // 8px bigger on each side when maximized on Windows as a frameless
      // window
      setContentsMargins(8, 8, 8, 8);
    }
    else
    {
      setContentsMargins(0, 0, 0, 0);
    }
#endif
  QMainWindow::changeEvent(event);
}

bool Window::nativeEvent(const QByteArray& e_type, void* msg, long* result)
{
  Q_UNUSED(e_type);
#ifdef Q_OS_WIN
  if (!is_frameless()) return false;
  MSG* message = static_cast<MSG*>(msg);
  switch(message->message)
  {
    case WM_NCCALCSIZE:
      *result = 0;
      return true;
  }
#else
  Q_UNUSED(msg);
  Q_UNUSED(result);
#endif
  return false;
}

void Window::maximize()
{
  setWindowState(Qt::WindowMaximized);
  setGeometry(screen()->availableGeometry());
}

void Window::fullscreen()
{
  if (isFullScreen()) return;
  title_bar->hide();
#ifdef Q_OS_WIN
  if (is_frameless())
  {
    // Remove margins (otherwise you see a border in fullscreen mode)
    remove_margin((HWND) winId());
  }
#endif
  showFullScreen();
  emit resize_done(size());
}

void Window::un_fullscreen()
{
  if (!isFullScreen()) return;
#ifdef Q_OS_WIN
  if (is_frameless())
  {
    // Set the margins back to get the aero effects
    add_margin((HWND) winId(), {0, 0, 1, 0});
  }
#endif
  if (prev_state & Qt::WindowMaximized) maximize();
  else showNormal();
  show_title_bar();
  emit resize_done(size());
}

void Window::update_titlebar_colors()
{
  const HLAttr& def_clrs = hl_state.default_colors_get();
  auto fg = titlebar_colors.first.value_or(def_clrs.fg()->qcolor());
  auto bg = titlebar_colors.second.value_or(def_clrs.bg()->qcolor());
  title_bar->set_color(fg, bg);
}<|MERGE_RESOLUTION|>--- conflicted
+++ resolved
@@ -139,31 +139,6 @@
   }
 }
 
-<<<<<<< HEAD
-void Window::handle_bufenter(Object bufe_args)
-{
-  auto* arr = bufe_args.array();
-  if (!arr || arr->size() != 3) return;
-  auto* args = arr->at(2).array();
-  if (!args) return;
-  auto file_name = args->at(0).string();
-  if (!file_name) return;
-  title_bar->set_right_text(std::move(*file_name));
-}
-
-void Window::dirchanged_titlebar(Object dir_args)
-{
-  auto* arr = dir_args.array();
-  if (!arr || arr->size() != 3) return;
-  auto* args = arr->at(2).array();
-  if (!args) return;
-  auto new_dir = args->at(0).string();
-  if (!new_dir) return;
-  title_bar->set_middle_text(std::move(*new_dir));
-}
-
-=======
->>>>>>> 33d9646f
 void Window::set_handler(std::string method, obj_ref_cb handler)
 {
   handlers[method] = handler;
@@ -291,27 +266,7 @@
         handle_redraw(std::move(o));
       }
     );
-<<<<<<< HEAD
-  });
-  nvim->set_notification_handler("NVUI_BUFENTER", [this](Object obj) {
-    QMetaObject::invokeMethod(
-      this, [this, o = std::move(obj)] {
-        handle_bufenter(std::move(o));
-      }
-    );
-  });
-  nvim->set_notification_handler("NVUI_DIRCHANGED", [this](Object obj) {
-    QMetaObject::invokeMethod(
-      this, [this, o = std::move(obj)] {
-        dirchanged_titlebar(std::move(o));
-      }
-    );
-  });
   using notification = const ObjectArray&;
-=======
-  }));
-  using notification = const object_array&;
->>>>>>> 33d9646f
   listen_for_notification("NVUI_WINOPACITY", paramify<float>([this](double opacity) {
     if (opacity <= 0.0 || opacity > 1.0) return;
     setWindowOpacity(opacity);
@@ -790,10 +745,6 @@
           if (!msgid || !params) return;
           std::optional<Res> res;
           std::optional<Err> err;
-<<<<<<< HEAD
-          std::tie(res, err) = f(*params);
-          nvim->send_response(*msgid, res, err);
-=======
           std::tie(res, err) = f(params_obj.via.array);
           if (res)
           {
@@ -803,7 +754,6 @@
           {
             nvim->send_response(msgid, msgpack::object(), *err);
           }
->>>>>>> 33d9646f
         },
         Qt::QueuedConnection
       );
